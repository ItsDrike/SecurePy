--- conflicted
+++ resolved
@@ -1,8 +1,7 @@
 import subprocess
 import typing as t
 
-<<<<<<< HEAD
-from securepy.stdcapture import read_process_output
+from securepy.stdio import read_process_output
 
 
 class Restrictor:
@@ -14,44 +13,11 @@
         max_output_memory: int = 10_000,  # 100kB
         output_chunk_read_size: int = 10_000,  # characters (bytes)
         python_path: str = "python"  # default to `python` in PATH
-=======
-from securepy.security import RESTRICTED_GLOBALS, SAFE_GLOBALS
-from securepy.stdio import IOCage
-from securepy.timing import CapturingTimedFunction
-
-
-class Restrictor:
-    """
-    Prepare isolated python exec session
-    """
-    def __init__(
-        self,
-        max_exec_time: int = 3,
-        max_std_memory: int = 100_000,
-        restriction_scope: t.Literal[1, 2, 3] = 2,
-        stdin: t.Optional[str] = None,
-        enable_stdout: bool = True,
-        enable_stderr: bool = True,
->>>>>>> 17380b9b
     ):
         """
         `max_exec_time` is the maximum time limit in seconds for which exec function
         will be allowed to run. After this timelimit ends, exec will be terminated
         and `TimeoutError` will be raised.
-<<<<<<< HEAD
-=======
-        """
-        self.max_exec_time = max_exec_time
-        self.restriction_scope = restriction_scope
-        self._set_global_scope(self.restriction_scope)
-
-        self.IOCage = IOCage(
-            stdin=stdin,
-            enable_stdout=enable_stdout,
-            enable_stderr=enable_stderr,
-        )
-        self.timed_exec = CapturingTimedFunction(self.max_exec_time, self.IOCage)
->>>>>>> 17380b9b
 
         `restriction_scope` will determine how restricted will the
         python code execution be. Restriction levels are as follows:
@@ -91,15 +57,10 @@
             text=True
         )
 
-<<<<<<< HEAD
         out = read_process_output(
             process,
             self.output_chunk_read_size,
             self.max_output_memory,
         )
-=======
-        stdout = self.IOCage.stdout
-        self.IOCage.reset()
->>>>>>> 17380b9b
 
         return out